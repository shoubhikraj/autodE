--- conflicted
+++ resolved
@@ -388,13 +388,8 @@
             job = pool.submit(worker_fn)
             _ = job.result()
 
-<<<<<<< HEAD
-    Config.n_cores = old_n_cores
-    Config.ORCA.keywords.sp.functional = old_orca_funct
-=======
     assert Config.n_cores == old_n_cores
     assert Config.ORCA.keywords.sp.functional == old_orca_funct
->>>>>>> 1f42142f
 
 
 def test_time_units():
