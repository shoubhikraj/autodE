import os

import numpy as np
import pytest

from autode.bracket.imagepair import BaseImagePair
from autode import Molecule
from autode.utils import work_in
from autode import methods
from ..testutils import requires_with_working_xtb_install, work_in_zipped_dir

here = os.path.dirname(os.path.abspath(__file__))
datadir = os.path.join(here, "data")
# todo replace with zip later


@work_in(datadir)
def test_imgpair_alignment():
    # with same molecule, alignment should produce same coordinates
    mol1 = Molecule("da_reactant.xyz")
    mol2 = Molecule("da_reactant_rotated.xyz")
    imgpair = BaseImagePair(mol1, mol2)

    # alignment happens on init
    new_mol1, new_mol2 = imgpair._left_image, imgpair._right_image
    # left image should have been rotated to align perfectly
    assert np.allclose(new_mol1.coordinates, new_mol2.coordinates, atol=1.0e-5)
    # right image should be translated only, i.e. all difference same
    diff = mol2.coordinates - new_mol2.coordinates
    assert np.isclose(diff, diff[0]).all()
    # now check a random bond distance
    bond_orig = mol1.distance(0, 2)
    bond_new = new_mol1.distance(0, 2)
    assert abs(bond_new - bond_orig) < 0.001


@work_in(datadir)
def test_imgpair_sanity_check():
    mol1 = Molecule("da_reactant.xyz")
    mol2 = Molecule("da_reactant_rotated.xyz")
    mol3 = Molecule(smiles="CCCO")
    mol4 = Molecule("da_reactant_shuffled.xyz")

    # different mol would raise Error
    with pytest.raises(ValueError, match="same number of atoms"):
        _ = BaseImagePair(mol1, mol3)

    # different charge would raise Error
    mol1.charge = -2
<<<<<<< HEAD
    with pytest.raises(ValueError, match="Charge/multiplicity/solvent"):
=======
    with pytest.raises(ValueError, match='Charge/multiplicity/solvent'):
>>>>>>> a2d0e0be
        _ = BaseImagePair(mol1, mol2)
    mol1.charge = 0

    # different multiplicity would also raise Error
    mol1.mult = 3
<<<<<<< HEAD
    with pytest.raises(ValueError, match="Charge/multiplicity/solvent"):
=======
    with pytest.raises(ValueError, match='Charge/multiplicity/solvent'):
>>>>>>> a2d0e0be
        _ = BaseImagePair(mol1, mol2)
    mol1.mult = 1

    # different solvents would raise
<<<<<<< HEAD
    mol1.solvent = "water"
    with pytest.raises(ValueError, match="Charge/multiplicity/solvent"):
=======
    mol1.solvent = 'water'
    with pytest.raises(ValueError, match='Charge/multiplicity/solvent'):
>>>>>>> a2d0e0be
        _ = BaseImagePair(mol1, mol2)
    mol1.solvent = None

    # different atom order should also raise Error
    with pytest.raises(ValueError, match="order of atoms"):
        _ = BaseImagePair(mol1, mol4)


@requires_with_working_xtb_install
@work_in(datadir)
def test_calc_energy_and_engrad():
<<<<<<< HEAD
    mol1 = Molecule("da_reactant.xyz")
    mol2 = Molecule("da_product.xyz")
=======
    mol1 = Molecule('da_reactant.xyz')
    mol2 = Molecule('da_product.xyz')
>>>>>>> a2d0e0be

    imgpair = BaseImagePair(left_image=mol1, right_image=mol2)
    # without setting method, assert will be set off
    with pytest.raises(AssertionError):
        imgpair.update_one_img_molecular_energy("left")

    imgpair.set_method_and_n_cores(engrad_method=methods.XTB(), n_cores=1)
    imgpair.update_one_img_molecular_energy("left")
    # only energy should be updated
    assert imgpair.left_coord.e is not None
    assert imgpair.right_coord.e is None
    # units should be forced to Hartree
    assert str(imgpair.left_coord.e.units) == "Unit(Ha)"

    imgpair.update_one_img_molecular_engrad("right")
    # energy and gradient of right side would be updated
    assert imgpair.right_coord.e is not None
    assert imgpair.right_coord.g is not None
    assert str(imgpair.right_coord.e.units) == "Unit(Ha)"
    assert str(imgpair._right_image.gradient.units) == "Unit(Ha(Å)^-1)"
    assert imgpair.left_coord.g is None

    # since imgpair takes a copy of initial species they
    # should not be affected
    # todo change if species grad is not changed
    assert mol1.energy is None
    assert mol2.energy is None
    assert mol1.gradient is None
    assert mol2.gradient is None


@requires_with_working_xtb_install
@work_in(datadir)
def test_calc_hessian():
<<<<<<< HEAD
    mol1 = Molecule("da_reactant.xyz")
    mol2 = Molecule("da_product.xyz")

    imgpair = BaseImagePair(left_image=mol1, right_image=mol2)
    imgpair.set_method_and_n_cores(engrad_method=methods.XTB(), n_cores=1)
    # without setting hessian method, assert will be set off
    with pytest.raises(AssertionError):
        imgpair.update_one_img_molecular_hessian_by_calc("left")

    imgpair.set_method_and_n_cores(
        engrad_method=methods.XTB(), hess_method=methods.XTB(), n_cores=1
    )
    imgpair.update_one_img_molecular_hessian_by_calc("left")
    # only hessian of left image should be updated
    assert imgpair.left_coord.h is not None
    assert imgpair.left_coord.e is None
    assert imgpair.left_coord.g is None
    # right image should be unchanged
    assert imgpair.right_coord.e is None
    assert imgpair.right_coord.g is None
    assert imgpair.right_coord.h is None


@requires_with_working_xtb_install
def test_hessian_update():
    mol1 = Molecule(smiles="N#N")
    mol2 = Molecule(smiles="N#N")

    imgpair = BaseImagePair(mol1, mol2)
    imgpair.set_method_and_n_cores(
        engrad_method=methods.XTB(), n_cores=1, hess_method=methods.XTB()
    )

    imgpair.update_one_img_molecular_engrad("left")
    imgpair.update_one_img_molecular_hessian_by_calc("left")
=======
    mol1 = Molecule('da_reactant.xyz')
    mol2 = Molecule('da_product.xyz')

    imgpair = BaseImagePair(left_image=mol1, right_image=mol2)
    imgpair.set_method_and_n_cores(
        engrad_method=methods.XTB(),
        n_cores=1
    )
    # without setting hessian method, assert will be set off
    with pytest.raises(AssertionError):
        imgpair.update_one_img_molecular_hessian_by_calc('left')

    imgpair.set_method_and_n_cores(
        engrad_method=methods.XTB(),
        hess_method=methods.XTB(),
        n_cores=1
    )
    imgpair.update_one_img_molecular_hessian_by_calc('left')
    # only hessian of left image should be updated
    assert imgpair.left_coord.h is not None
    assert imgpair.left_coord.e is None
    assert imgpair.left_coord.g is None
    # right image should be unchanged
    assert imgpair.right_coord.e is None
    assert imgpair.right_coord.g is None
    assert imgpair.right_coord.h is None


@requires_with_working_xtb_install
def test_hessian_update():
    mol1 = Molecule(smiles='N#N')
    mol2 = Molecule(smiles='N#N')

    imgpair = BaseImagePair(mol1, mol2)

    imgpair.update_one_img_molecular_engrad('left')
    imgpair.update_one_img_molecular_hessian_by_calc('left')
>>>>>>> a2d0e0be
    assert imgpair.left_coord.h is not None

    coord = imgpair.left_coord.copy()
    coord[2] += 0.2

    imgpair.left_coord = coord
<<<<<<< HEAD
    with pytest.raises(AssertionError, match="Gradient should"):
        imgpair.update_one_img_molecular_hessian_by_formula("left")

    assert imgpair.left_coord.h is None
    imgpair.update_one_img_molecular_engrad("left")
    imgpair.update_one_img_molecular_hessian_by_formula("left")
    assert imgpair.left_coord.h is not None
    assert imgpair.right_coord.h is None  # check that it modified current side

    # calling Hessian update again will raise exception
    with pytest.raises(AssertionError):
        imgpair.update_one_img_molecular_hessian_by_formula("left")
=======
    with pytest.raises(AssertionError, match='Gradient should'):
        imgpair.update_one_img_molecular_hessian_by_formula('left')

    assert imgpair.left_coord.h is None
    imgpair.update_one_img_molecular_engrad('left')
    imgpair.update_one_img_molecular_hessian_by_formula('left')
    assert imgpair.left_coord.h is not None
    assert imgpair.right_coord.h is None  # check that it modified current side

    # todo check the hessian is better?




>>>>>>> a2d0e0be
<|MERGE_RESOLUTION|>--- conflicted
+++ resolved
@@ -47,32 +47,19 @@
 
     # different charge would raise Error
     mol1.charge = -2
-<<<<<<< HEAD
     with pytest.raises(ValueError, match="Charge/multiplicity/solvent"):
-=======
-    with pytest.raises(ValueError, match='Charge/multiplicity/solvent'):
->>>>>>> a2d0e0be
         _ = BaseImagePair(mol1, mol2)
     mol1.charge = 0
 
     # different multiplicity would also raise Error
     mol1.mult = 3
-<<<<<<< HEAD
     with pytest.raises(ValueError, match="Charge/multiplicity/solvent"):
-=======
-    with pytest.raises(ValueError, match='Charge/multiplicity/solvent'):
->>>>>>> a2d0e0be
         _ = BaseImagePair(mol1, mol2)
     mol1.mult = 1
 
     # different solvents would raise
-<<<<<<< HEAD
     mol1.solvent = "water"
     with pytest.raises(ValueError, match="Charge/multiplicity/solvent"):
-=======
-    mol1.solvent = 'water'
-    with pytest.raises(ValueError, match='Charge/multiplicity/solvent'):
->>>>>>> a2d0e0be
         _ = BaseImagePair(mol1, mol2)
     mol1.solvent = None
 
@@ -84,13 +71,8 @@
 @requires_with_working_xtb_install
 @work_in(datadir)
 def test_calc_energy_and_engrad():
-<<<<<<< HEAD
     mol1 = Molecule("da_reactant.xyz")
     mol2 = Molecule("da_product.xyz")
-=======
-    mol1 = Molecule('da_reactant.xyz')
-    mol2 = Molecule('da_product.xyz')
->>>>>>> a2d0e0be
 
     imgpair = BaseImagePair(left_image=mol1, right_image=mol2)
     # without setting method, assert will be set off
@@ -125,7 +107,6 @@
 @requires_with_working_xtb_install
 @work_in(datadir)
 def test_calc_hessian():
-<<<<<<< HEAD
     mol1 = Molecule("da_reactant.xyz")
     mol2 = Molecule("da_product.xyz")
 
@@ -148,23 +129,6 @@
     assert imgpair.right_coord.g is None
     assert imgpair.right_coord.h is None
 
-
-@requires_with_working_xtb_install
-def test_hessian_update():
-    mol1 = Molecule(smiles="N#N")
-    mol2 = Molecule(smiles="N#N")
-
-    imgpair = BaseImagePair(mol1, mol2)
-    imgpair.set_method_and_n_cores(
-        engrad_method=methods.XTB(), n_cores=1, hess_method=methods.XTB()
-    )
-
-    imgpair.update_one_img_molecular_engrad("left")
-    imgpair.update_one_img_molecular_hessian_by_calc("left")
-=======
-    mol1 = Molecule('da_reactant.xyz')
-    mol2 = Molecule('da_product.xyz')
-
     imgpair = BaseImagePair(left_image=mol1, right_image=mol2)
     imgpair.set_method_and_n_cores(
         engrad_method=methods.XTB(),
@@ -199,14 +163,45 @@
 
     imgpair.update_one_img_molecular_engrad('left')
     imgpair.update_one_img_molecular_hessian_by_calc('left')
->>>>>>> a2d0e0be
     assert imgpair.left_coord.h is not None
 
     coord = imgpair.left_coord.copy()
     coord[2] += 0.2
 
     imgpair.left_coord = coord
-<<<<<<< HEAD
+    with pytest.raises(AssertionError, match='Gradient should'):
+        imgpair.update_one_img_molecular_hessian_by_formula('left')
+
+    assert imgpair.left_coord.h is None
+    imgpair.update_one_img_molecular_engrad('left')
+    imgpair.update_one_img_molecular_hessian_by_formula('left')
+    assert imgpair.left_coord.h is not None
+    assert imgpair.right_coord.h is None  # check that it modified current side
+
+    # todo check the hessian is better?
+
+
+
+
+
+@requires_with_working_xtb_install
+def test_hessian_update():
+    mol1 = Molecule(smiles="N#N")
+    mol2 = Molecule(smiles="N#N")
+
+    imgpair = BaseImagePair(mol1, mol2)
+    imgpair.set_method_and_n_cores(
+        engrad_method=methods.XTB(), n_cores=1, hess_method=methods.XTB()
+    )
+
+    imgpair.update_one_img_molecular_engrad("left")
+    imgpair.update_one_img_molecular_hessian_by_calc("left")
+    assert imgpair.left_coord.h is not None
+
+    coord = imgpair.left_coord.copy()
+    coord[2] += 0.2
+
+    imgpair.left_coord = coord
     with pytest.raises(AssertionError, match="Gradient should"):
         imgpair.update_one_img_molecular_hessian_by_formula("left")
 
@@ -218,20 +213,4 @@
 
     # calling Hessian update again will raise exception
     with pytest.raises(AssertionError):
-        imgpair.update_one_img_molecular_hessian_by_formula("left")
-=======
-    with pytest.raises(AssertionError, match='Gradient should'):
-        imgpair.update_one_img_molecular_hessian_by_formula('left')
-
-    assert imgpair.left_coord.h is None
-    imgpair.update_one_img_molecular_engrad('left')
-    imgpair.update_one_img_molecular_hessian_by_formula('left')
-    assert imgpair.left_coord.h is not None
-    assert imgpair.right_coord.h is None  # check that it modified current side
-
-    # todo check the hessian is better?
-
-
-
-
->>>>>>> a2d0e0be
+        imgpair.update_one_img_molecular_hessian_by_formula("left")