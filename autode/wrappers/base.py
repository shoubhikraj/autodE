from shutil import which
import os
from autode.config import Config
import inspect
from autode.log import logger

# List of required methods that need to be added to construct a valid electronic structure method wrapper
req_methods = ['generate_input', 'calculation_terminated_normally',  'get_energy', 'optimisation_converged',
               'optimisation_nearly_converged', 'get_imag_freqs', 'get_normal_mode_displacements', 'get_final_xyzs',
               'get_atomic_charges', 'get_gradients']


class ElectronicStructureMethod:

    def set_availability(self):
        logger.info(f'Setting the availability of an electronic structure code: {self.name}')

        # Config.EST.path can be set at run time so if it's not None update self.path
        for _, est_config_class in inspect.getmembers(Config, inspect.isclass):
            if self.__name__ == est_config_class.__name__:
                if est_config_class.path is not None:
                    self.path = est_config_class.path

        if self.req_licence:
            if self.path is not None and self.path_to_licence is not None:
                if os.path.exists(self.path) and os.path.exists(self.path_to_licence):
                    self.available = True

        else:
            if self.path is not None:
                if os.path.exists(self.path):
                    self.available = True

        logger.info(f'{self.name} is available {self.available}')
        return None

    def reset(self, Config):
        """Reset the EST method from the Config object, which may be edited at any point"""

        attributes = ['path', 'path_to_licence', 'scan_keywords', 'conf_opt_keywords', 'opt_keywords',
                      'opt_ts_keywords', 'hess_keywords', 'opt_ts_block', 'sp_keywords']
        esw = getattr(Config, self.__name__)
        for attribute in attributes:
            try:
                new_attr_val = getattr(esw, attribute)
                if new_attr_val is not None:
                    setattr(self, attribute, new_attr_val)
            except AttributeError:
                pass

<<<<<<< HEAD
    def __init__(self, name, path, req_licence=False, path_to_licence=None, scan_keywords=None,
                 conf_opt_keywords=None, gradients_keywords=None, sp_grad_keywords=None, opt_keywords=None, opt_ts_keywords=None, hess_keywords=None,
                 opt_ts_block=None, sp_keywords=None, mpirun=False):
=======
        return self.set_availability()

    def __init__(self, name, path, req_licence=False, path_to_licence=None, aval_solvents=None, scan_keywords=None,
                 conf_opt_keywords=None, opt_keywords=None, opt_ts_keywords=None, hess_keywords=None, opt_ts_block=None,
                 sp_keywords=None, mpirun=False):
>>>>>>> 8f97c93d
        """
        Arguments:
            name (str): wrapper name. ALSO the name of the executable
            path (str): absolute path to the executable

        Keyword Arguments:
            req_licence (bool): does the method require a licence file to run? (default: {False})
            path_to_licence (str): absolute path to the licence file if it is required (default: {None})
            scan_keywords (list): keywords to use if performing a relaxed PES scan (default: {None})
            conf_opt_keywords (list): keywords to use to optimise conformers (default: {None})
            gradients_keywords (list): keywords to use to get the gradients (default: {None})
            sp_grad_keywords (list): keywords to use to get the gradients at a higher level (default: {None})
            opt_keywords (list): keywords to use when performing a regular optimisation (default: {None})
            opt_ts_keywords (list): keywords to use when performing a TS search (default: {None})
            hess_keywords (list): keywords to use when just performing a hessian calculation (default: {None})
            opt_ts_block (list): additional OptTS parameters (default: {None})
            sp_keywords (list): keywords to use when performing a single point calculation (default: {None})
            mpirun (bool): does the method need mpirun to call it? (default:{False})
        """
        self.__name__ = name
        self.name = name

        # If the path is not set in config.py search in $PATH
        self.path = path if path is not None else which(name)
        self.req_licence = req_licence
        self.path_to_licence = path_to_licence

        # Set the availability of the method
        self.available = False
        self.set_availability()

        self.scan_keywords = scan_keywords
        self.conf_opt_keywords = conf_opt_keywords
        self.gradients_keywords = gradients_keywords
        self.sp_grad_keywords = sp_grad_keywords
        self.opt_keywords = opt_keywords
        self.opt_ts_keywords = opt_ts_keywords
        self.hess_keywords = hess_keywords
        self.opt_ts_block = opt_ts_block
        self.sp_keywords = sp_keywords
        self.mpirun = mpirun<|MERGE_RESOLUTION|>--- conflicted
+++ resolved
@@ -48,17 +48,9 @@
             except AttributeError:
                 pass
 
-<<<<<<< HEAD
     def __init__(self, name, path, req_licence=False, path_to_licence=None, scan_keywords=None,
                  conf_opt_keywords=None, gradients_keywords=None, sp_grad_keywords=None, opt_keywords=None, opt_ts_keywords=None, hess_keywords=None,
                  opt_ts_block=None, sp_keywords=None, mpirun=False):
-=======
-        return self.set_availability()
-
-    def __init__(self, name, path, req_licence=False, path_to_licence=None, aval_solvents=None, scan_keywords=None,
-                 conf_opt_keywords=None, opt_keywords=None, opt_ts_keywords=None, hess_keywords=None, opt_ts_block=None,
-                 sp_keywords=None, mpirun=False):
->>>>>>> 8f97c93d
         """
         Arguments:
             name (str): wrapper name. ALSO the name of the executable
