--- conflicted
+++ resolved
@@ -1,357 +1,328 @@
-from autode.log import logger
-from autode.bond_rearrangement import BondRearrangement
-from autode.bond_rearrangement import get_bond_rearrangs
-from autode.substitution import set_complex_xyzs_translated_rotated
-from autode.molecule import Molecule
-from autode.reactions import Dissociation, Rearrangement, Substitution, Elimination
-from autode.bond_lengths import get_avg_bond_length
-from autode import mol_graphs
-from autode.transition_states.optts import get_ts
-from autode.transition_states.template_ts_guess import get_template_ts_guess
-from autode.pes_1d import get_ts_guess_1d
-from autode.pes_2d import get_ts_guess_2d
-from autode.methods import get_hmethod
-from autode.methods import get_lmethod
-from autode.transition_states.transition_state import TS
-import os
-
-
-def find_tss(reaction, solvent_mol):
-    """Finds the transition states of a reaction
-
-    Arguments:
-        reaction (reaction object): reaction being examined
-
-    Returns:
-        list: list of transition state objects
-    """
-    logger.info('Finding possible transition states')
-    tss = []
-
-    reactant, product = get_reactant_and_product_complexes(reaction)
-
-    logger.info('Looking for a file with bond rearrangements in it')
-    if os.path.exists('bond_rearrangs.txt'):
-        bond_rearrangs = get_bond_rearrangs_from_file()
-    else:
-        bond_rearrangs = get_bond_rearrangs(reactant, product)
-
-        if bond_rearrangs is None:
-            logger.error('Could not find a set of forming/breaking bonds')
-            return None
-
-    save_bond_rearrangs_to_file(bond_rearrangs)
-    logger.info(f'Found *{len(bond_rearrangs)}* bond rearrangement(s) that lead to products')
-
-    for bond_rearrangement in bond_rearrangs:
-<<<<<<< HEAD
-        rearrang_tss = get_ts_obj(reaction, reactant, product, bond_rearrangement, solvent_mol)
-        tss += rearrang_tss
-=======
-        rearrang_ts = get_ts_obj(reaction, reactant, product, bond_rearrangement)
-        tss += rearrang_ts
->>>>>>> 8f97c93d
-
-    if len(tss) > 0:
-        logger.info(f'Found *{len(tss)}* transition state(s) that lead to products')
-        return tss
-
-    else:
-        logger.error('Did not find any transition state(s)')
-        return None
-
-
-<<<<<<< HEAD
-def get_ts_guess_funcs_and_params(funcs_params, reaction, reactant, product, bond_rearrang, solvent_mol):
-=======
-def save_bond_rearrangs_to_file(bond_rearrangs, filename='bond_rearrangs.txt'):
-    logger.info('Saving bond rearrangements to bond_rearrangs.txt')
-    with open('bond_rearrangs.txt', 'w') as file:
-        for bond_rearrang in bond_rearrangs:
-            print('fbonds', file=file)
-            for fbond in bond_rearrang.fbonds:
-                print(*fbond, file=file)
-            print('bbonds', file=file)
-            for bbond in bond_rearrang.bbonds:
-                print(*bbond, file=file)
-            print('end', file=file)
-
-    return None
-
-
-def get_bond_rearrangs_from_file(filename='bond_rearrangs.txt'):
-    logger.info('Getting bond rearrangements from file')
-    bond_rearrangs = []
-
-    with open(filename, 'r') as br_file:
-        fbonds_block = False
-        bbonds_block = True
-        fbonds = []
-        bbonds = []
-        for line in br_file:
-            if 'fbonds' in line:
-                fbonds_block = True
-                bbonds_block = False
-            if 'bbonds' in line:
-                fbonds_block = False
-                bbonds_block = True
-            if fbonds_block and len(line.split()) == 2:
-                atom_id_string = line.split()
-                fbonds.append((int(atom_id_string[0]), int(atom_id_string[1])))
-            if bbonds_block and len(line.split()) == 2:
-                atom_id_string = line.split()
-                bbonds.append((int(atom_id_string[0]), int(atom_id_string[1])))
-            if 'end' in line:
-                bond_rearrangs.append(BondRearrangement(forming_bonds=fbonds, breaking_bonds=bbonds))
-                fbonds = []
-                bbonds = []
-
-    return bond_rearrangs
-
-
-def get_ts_guess_funcs_and_params(funcs_params, reaction, reactant, product, bond_rearrang):
->>>>>>> 8f97c93d
-
-    name = '+'.join([r.name for r in reaction.reacs]) + '--' + '+'.join([p.name for p in reaction.prods])
-
-    if reactant.is_fragment:
-        name += 'fragment_'
-
-    lmethod, hmethod = get_lmethod(), get_hmethod()
-
-    if bond_rearrang.n_bbonds == 1 and bond_rearrang.n_fbonds == 0:
-        bbond = bond_rearrang.bbonds[0]
-        scan_name = name + f'_{bbond[0]}-{bbond[1]}'
-        delta_bbond_dist = get_bbond_dist(reaction, solvent_mol)
-        funcs_params.append((get_ts_guess_1d, (reactant, product, bbond, 20, scan_name + '_ll1d', reaction.type,
-                                               lmethod, lmethod.scan_keywords, solvent_mol, delta_bbond_dist)))
-        funcs_params.append((get_ts_guess_1d, (reactant, product, bbond, 10, scan_name + '_hl1d', reaction.type,
-                                               hmethod, hmethod.scan_keywords, solvent_mol, delta_bbond_dist)))
-        funcs_params.append((get_ts_guess_1d, (reactant, product, bbond, 10, scan_name + '_hl1d_opt_level',
-                                               reaction.type, hmethod, hmethod.opt_keywords, solvent_mol, delta_bbond_dist)))
-
-    if bond_rearrang.n_bbonds >= 1 and bond_rearrang.n_fbonds >= 1:
-        for fbond in bond_rearrang.fbonds:
-            for bbond in bond_rearrang.bbonds:
-                scanned_bonds = [fbond, bbond]
-                active_bonds_not_scanned = [bond for bond in bond_rearrang.all if not bond in scanned_bonds]
-                scan_name = name + f'_{fbond[0]}-{fbond[1]}_{bbond[0]}-{bbond[1]}'
-                delta_fbond_dist = get_avg_bond_length(mol=reactant, bond=fbond) - reactant.calc_bond_distance(fbond)
-                delta_bbond_dist = get_bbond_dist(reaction)
-
-                funcs_params.append((get_ts_guess_2d, (reactant, product, fbond, bbond, 16, scan_name + '_ll2d', reaction.type, lmethod,
-                                                       lmethod.scan_keywords, delta_fbond_dist, delta_bbond_dist, active_bonds_not_scanned)))
-                funcs_params.append((get_ts_guess_2d, (reactant, product, fbond, bbond, 8, scan_name + '_hl2d', reaction.type, hmethod,
-                                                       hmethod.scan_keywords, delta_fbond_dist, delta_bbond_dist, active_bonds_not_scanned)))
-
-    if bond_rearrang.n_bbonds == 1 and bond_rearrang.n_fbonds == 1 and reaction.type in (Substitution, Elimination):
-        bbond = bond_rearrang.bbonds[0]
-        scan_name = name + f'_{bbond[0]}-{bbond[1]}'
-<<<<<<< HEAD
-        delta_bbond_dist = get_bbond_dist(reaction, solvent_mol)
-        funcs_params.append((get_ts_guess_1d, (reactant, product, bbond, 20, scan_name + '_ll1d_bbond', reaction.type, lmethod,
-                                               lmethod.scan_keywords, solvent_mol, delta_bbond_dist, [bond_rearrang.fbonds[0]])))
-        funcs_params.append((get_ts_guess_1d, (reactant, product, bbond, 10, scan_name + '_hl1d_bbond', reaction.type, hmethod,
-                                               hmethod.scan_keywords, solvent_mol, delta_bbond_dist, [bond_rearrang.fbonds[0]])))
-        funcs_params.append((get_ts_guess_1d, (reactant, product, bbond, 10, scan_name + '_hl1d_opt_level_bbond', reaction.type, hmethod,
-                                               hmethod.opt_keywords, solvent_mol, delta_bbond_dist, [bond_rearrang.fbonds[0]])))
-=======
-        delta_bbond_dist = get_bbond_dist(reaction)
-        funcs_params.append((get_ts_guess_1d, (reactant, product, bbond, 10, scan_name + '_hl1d_bbond',
-                                               reaction.type, hmethod, hmethod.scan_keywords, delta_bbond_dist,
-                                               [bond_rearrang.fbonds[0]])))
-        funcs_params.append((get_ts_guess_1d, (reactant, product, bbond, 10, scan_name + '_hl1d_opt_level_bbond',
-                                               reaction.type, hmethod, hmethod.opt_keywords, delta_bbond_dist,
-                                               [bond_rearrang.fbonds[0]])))
->>>>>>> 8f97c93d
-
-    if bond_rearrang.n_bbonds > 0 and bond_rearrang.n_fbonds == 1:
-        fbond = bond_rearrang.fbonds[0]
-        scan_name = name + f'_{fbond[0]}-{fbond[1]}'
-        delta_fbond_dist = get_avg_bond_length(mol=reactant, bond=fbond) - reactant.calc_bond_distance(fbond)
-
-        funcs_params.append((get_ts_guess_1d, (reactant, product, fbond, 20, scan_name + '_ll1d_fbond', reaction.type, lmethod,
-                                               lmethod.scan_keywords,  solvent_mol, delta_fbond_dist, bond_rearrang.bbonds)))
-        funcs_params.append((get_ts_guess_1d, (reactant, product, fbond, 10, scan_name + '_hl1d_fbond', reaction.type, hmethod,
-                                               hmethod.scan_keywords, solvent_mol, delta_fbond_dist, bond_rearrang.bbonds)))
-        funcs_params.append((get_ts_guess_1d, (reactant, product, fbond, 10, scan_name + '_hl1d_opt_level_fbond', reaction.type, hmethod,
-                                               hmethod.opt_keywords, solvent_mol, delta_fbond_dist, bond_rearrang.bbonds)))
-
-<<<<<<< HEAD
-    if bond_rearrang.n_bbonds >= 1 and bond_rearrang.n_fbonds >= 1:
-        for fbond in bond_rearrang.fbonds:
-            for bbond in bond_rearrang.bbonds:
-                scanned_bonds = [fbond, bbond]
-                active_bonds_not_scanned = [bond for bond in bond_rearrang.all if not bond in scanned_bonds]
-                scan_name = name + f'_{fbond[0]}-{fbond[1]}_{bbond[0]}-{bbond[1]}'
-                delta_fbond_dist = get_avg_bond_length(mol=reactant, bond=fbond) - reactant.calc_bond_distance(fbond)
-                delta_bbond_dist = get_bbond_dist(reaction, solvent_mol)
-
-                funcs_params.append((get_ts_guess_2d, (reactant, product, fbond, bbond, 16, scan_name + '_ll2d', reaction.type, lmethod,
-                                                       lmethod.scan_keywords,  solvent_mol, delta_fbond_dist, delta_bbond_dist, active_bonds_not_scanned)))
-                funcs_params.append((get_ts_guess_2d, (reactant, product, fbond, bbond, 8, scan_name + '_hl2d', reaction.type, hmethod,
-                                                       hmethod.scan_keywords, solvent_mol, delta_fbond_dist, delta_bbond_dist, active_bonds_not_scanned)))
-=======
-
->>>>>>> 8f97c93d
-
-    if bond_rearrang.n_fbonds == 2:
-        fbond1, fbond2 = bond_rearrang.fbonds
-        scan_name = name + f'_{fbond1[0]}-{fbond1[1]}_{fbond2[0]}-{fbond2[1]}'
-        delta_fbond_dist1 = get_avg_bond_length(mol=reactant, bond=fbond1) - reactant.calc_bond_distance(fbond1)
-        delta_fbond_dist2 = get_avg_bond_length(mol=reactant, bond=fbond2) - reactant.calc_bond_distance(fbond2)
-        funcs_params.append((get_ts_guess_2d, (reactant, product, fbond1, fbond2, 16, scan_name + '_ll2d_fbonds', reaction.type, lmethod,
-                                               lmethod.scan_keywords, solvent_mol, delta_fbond_dist1, delta_fbond_dist2, bond_rearrang.bbonds)))
-        funcs_params.append((get_ts_guess_2d, (reactant, product, fbond1, fbond2, 8, scan_name + '_hl2d_fbonds', reaction.type, hmethod,
-                                               hmethod.scan_keywords, solvent_mol, delta_fbond_dist1, delta_fbond_dist2, bond_rearrang.bbonds)))
-
-    if bond_rearrang.n_bbonds == 2:
-        bbond1, bbond2 = bond_rearrang.bbonds
-        delta_bbond_dist = get_bbond_dist(reaction, solvent_mol)
-        scan_name = name + f'_{bbond1[0]}-{bbond1[1]}_{bbond2[0]}-{bbond2[1]}'
-        funcs_params.append((get_ts_guess_2d, (reactant, product, bbond1, bbond2, 16, scan_name + '_ll2d_bbonds', reaction.type, lmethod,
-                                               lmethod.scan_keywords, solvent_mol, delta_bbond_dist, delta_bbond_dist, bond_rearrang.fbonds)))
-        funcs_params.append((get_ts_guess_2d, (reactant, product, bbond1, bbond2, 8, scan_name + '_hl2d_bbonds', reaction.type, hmethod,
-                                               hmethod.scan_keywords, solvent_mol, delta_bbond_dist, delta_bbond_dist, bond_rearrang.fbonds)))
-
-    return funcs_params
-
-
-def get_reactant_and_product_complexes(reaction):
-    """Find the reactant and product complexes for a reaction, i.e. for a substitution then these will have both reactants
-    and products in the same xyzs, whereas for a Dissociation the reactant will be the sole reactant
-
-    Arguments:
-        reaction (reaction object): reaction object
-
-    Returns:
-        tuple: (reactant molecule object, product molecule object)
-    """
-
-    reactant, product = None, None
-
-    if reaction.type == Dissociation:
-        reactant = reaction.reacs[0]
-        product = gen_two_mol_complex(name='product_complex', mol1=reaction.prods[0], mol2=reaction.prods[1])
-
-    elif reaction.type == Rearrangement:
-        reactant = reaction.reacs[0]
-        product = reaction.prods[0]
-
-    elif reaction.type == Substitution:
-        reactant = gen_two_mol_complex(name='reac_complex', mol1=reaction.reacs[0], mol2=reaction.reacs[1])
-        reactant.charges = reaction.reacs[0].charges + reaction.reacs[1].charges
-        product = gen_two_mol_complex(name='prod_complex', mol1=reaction.prods[0], mol2=reaction.prods[1])
-
-    elif reaction.type == Elimination:
-        reactant = gen_two_mol_complex(name='reac_complex', mol1=reaction.reacs[0], mol2=reaction.reacs[1])
-        reactant.charges = reaction.reacs[0].charges + reaction.reacs[1].charges
-        product = gen_three_mol_complex(name='prod_complex', mol1=reaction.prods[0], mol2=reaction.prods[1], mol3=reaction.prods[2])
-
-    else:
-        logger.critical('Reaction type not currently supported')
-        exit()
-
-    return reactant, product
-
-
-def gen_two_mol_complex(name, mol1, mol2, mol2_shift_ang=100):
-    return Molecule(name=name, xyzs=mol1.xyzs + [xyz[:3] + [xyz[3] + mol2_shift_ang] for xyz in mol2.xyzs],
-                    solvent=mol1.solvent, charge=(mol1.charge + mol2.charge), mult=(mol1.mult + mol2.mult - 1))
-
-
-def gen_three_mol_complex(name, mol1, mol2, mol3, mol2_shift_ang=100, mol3_shift_ang=-100):
-    return Molecule(name=name, xyzs=mol1.xyzs + [xyz[:3] + [xyz[3] + mol2_shift_ang] for xyz in mol2.xyzs] + [xyz[:3] + [xyz[3] + mol3_shift_ang] for xyz in mol3.xyzs],
-                    solvent=mol1.solvent, charge=(mol1.charge + mol2.charge + mol3.charge), mult=(mol1.mult + mol2.mult + mol3.mult - 2))
-
-
-def get_ts_obj(reaction, reactant, product, bond_rearrangement, solvent_mol, strip_molecule=True):
-    if solvent_mol is not None:
-        strip_molecule = False
-    tss = []
-
-    if reaction.type in [Substitution, Elimination]:
-        if any(mol.charge != 0 for mol in reaction.reacs) and solvent_mol is None:
-            shift_factor = 3
-        else:
-            shift_factor = 2
-        set_complex_xyzs_translated_rotated(reactant, reaction.reacs, bond_rearrangement, shift_factor)
-
-    reactant_core_atoms = None
-
-    active_atoms = set()
-    for active_atom in bond_rearrangement.active_atoms:
-        active_atoms.add(active_atom)
-
-    reactant.active_atoms = sorted(active_atoms)
-
-    # get the product graph with the atom indices of the reactant
-    full_prod_graph_reac_indices = mol_graphs.reac_graph_to_prods(reactant.graph, bond_rearrangement)
-    reaction.product_graph = full_prod_graph_reac_indices.copy()
-
-    if strip_molecule:
-        reactant_core_atoms = reactant.get_core_atoms(full_prod_graph_reac_indices)
-
-    reac_mol, reac_mol_rearrangement = reactant.strip_core(reactant_core_atoms, bond_rearrangement)
-
-    if reac_mol.is_fragment:
-        stripped_prod_graph = mol_graphs.reac_graph_to_prods(reac_mol.graph, reac_mol_rearrangement)
-        # get the reactant core atoms in the index of the product complex
-        for i in list(stripped_prod_graph.nodes):
-            if stripped_prod_graph.nodes[i]['atom_label'] == 'H':
-                stripped_prod_graph.remove_node(i)
-            mapping_dict = mol_graphs.get_mapping(product.graph, stripped_prod_graph)[0]
-            product_core_atoms = list(mapping_dict.keys())
-    else:
-        product_core_atoms = None
-
-    prod_mol, _ = product.strip_core(product_core_atoms)
-
-    funcs_params = [(get_template_ts_guess, (reactant, bond_rearrangement.all, reaction.type, product))]
-
-    for func, params in get_ts_guess_funcs_and_params(funcs_params, reaction, reac_mol, prod_mol, reac_mol_rearrangement, solvent_mol):
-        logger.info(f'Trying to find a TS guess with {func.__name__}')
-        func_output = func(*params)
-
-        if func_output is None:
-            continue
-
-        ts_guess, n_qm_atoms = func_output
-
-        get_ts_output = get_ts(ts_guess, len(reactant.xyzs), n_qm_atoms, solvent_mol)
-
-        if get_ts_output is not None:
-            ts = TS(get_ts_output[0], converged=get_ts_output[1])
-            if ts.is_true_ts():
-                logger.info(f'Found a transition state with {func.__name__}')
-                if reac_mol.is_fragment:
-                    logger.info('Finding full TS')
-                    ts_guess_with_decoratation = get_template_ts_guess(reactant, bond_rearrangement.all, reaction.type, product)
-                    full_get_ts_output = get_ts(ts_guess_with_decoratation)
-                    if full_get_ts_output is not None:
-                        ts_with_decoratation = TS(full_get_ts_output[0], converged=full_get_ts_output[1])
-                        if ts_with_decoratation.is_true_ts():
-                            logger.info('Found full TS')
-                            tss.append(ts_with_decoratation)
-                else:
-                    tss.append(ts)
-                break
-
-    if len(tss) == 0 and reac_mol.is_fragment:
-        logger.info('Found no transition states using the fragment, will try with the whole molecule')
-        tss = get_ts_obj(reaction, reactant, product, bond_rearrangement, solvent_mol, strip_molecule=False)
-
-    return tss
-
-
-<<<<<<< HEAD
-def get_bbond_dist(reaction, solvent_mol):
-    if any(mol.charge != 0 for mol in reaction.prods) and solvent_mol is None:
-=======
-def get_bbond_dist(reaction):
-
-    if any(mol.charge != 0 for mol in reaction.prods):
->>>>>>> 8f97c93d
-        return 2.5
-    else:
-        return 1.5
+from autode.log import logger
+from autode.bond_rearrangement import BondRearrangement
+from autode.bond_rearrangement import get_bond_rearrangs
+from autode.substitution import set_complex_xyzs_translated_rotated
+from autode.molecule import Molecule
+from autode.reactions import Dissociation, Rearrangement, Substitution, Elimination
+from autode.bond_lengths import get_avg_bond_length
+from autode import mol_graphs
+from autode.transition_states.optts import get_ts
+from autode.transition_states.template_ts_guess import get_template_ts_guess
+from autode.pes_1d import get_ts_guess_1d
+from autode.pes_2d import get_ts_guess_2d
+from autode.methods import get_hmethod
+from autode.methods import get_lmethod
+from autode.transition_states.transition_state import TS
+import os
+
+
+def find_tss(reaction, solvent_mol):
+    """Finds the transition states of a reaction
+
+    Arguments:
+        reaction (reaction object): reaction being examined
+
+    Returns:
+        list: list of transition state objects
+    """
+    logger.info('Finding possible transition states')
+    tss = []
+
+    reactant, product = get_reactant_and_product_complexes(reaction)
+
+    logger.info('Looking for a file with bond rearrangements in it')
+    if os.path.exists('bond_rearrangs.txt'):
+        bond_rearrangs = get_bond_rearrangs_from_file()
+    else:
+        bond_rearrangs = get_bond_rearrangs(reactant, product)
+
+        if bond_rearrangs is None:
+            logger.error('Could not find a set of forming/breaking bonds')
+            return None
+
+    save_bond_rearrangs_to_file(bond_rearrangs)
+    logger.info(f'Found *{len(bond_rearrangs)}* bond rearrangement(s) that lead to products')
+
+    for bond_rearrangement in bond_rearrangs:
+        rearrang_tss = get_ts_obj(reaction, reactant, product, bond_rearrangement, solvent_mol)
+        tss += rearrang_tss
+
+    if len(tss) > 0:
+        logger.info(f'Found *{len(tss)}* transition state(s) that lead to products')
+        return tss
+
+    else:
+        logger.error('Did not find any transition state(s)')
+        return None
+
+
+def save_bond_rearrangs_to_file(bond_rearrangs, filename='bond_rearrangs.txt'):
+    logger.info('Saving bond rearrangements to bond_rearrangs.txt')
+    with open('bond_rearrangs.txt', 'w') as file:
+        for bond_rearrang in bond_rearrangs:
+            print('fbonds', file=file)
+            for fbond in bond_rearrang.fbonds:
+                print(*fbond, file=file)
+            print('bbonds', file=file)
+            for bbond in bond_rearrang.bbonds:
+                print(*bbond, file=file)
+            print('end', file=file)
+
+    return None
+
+
+def get_bond_rearrangs_from_file(filename='bond_rearrangs.txt'):
+    logger.info('Getting bond rearrangements from file')
+    bond_rearrangs = []
+
+    with open(filename, 'r') as br_file:
+        fbonds_block = False
+        bbonds_block = True
+        fbonds = []
+        bbonds = []
+        for line in br_file:
+            if 'fbonds' in line:
+                fbonds_block = True
+                bbonds_block = False
+            if 'bbonds' in line:
+                fbonds_block = False
+                bbonds_block = True
+            if fbonds_block and len(line.split()) == 2:
+                atom_id_string = line.split()
+                fbonds.append((int(atom_id_string[0]), int(atom_id_string[1])))
+            if bbonds_block and len(line.split()) == 2:
+                atom_id_string = line.split()
+                bbonds.append((int(atom_id_string[0]), int(atom_id_string[1])))
+            if 'end' in line:
+                bond_rearrangs.append(BondRearrangement(forming_bonds=fbonds, breaking_bonds=bbonds))
+                fbonds = []
+                bbonds = []
+
+    return bond_rearrangs
+
+
+def get_ts_guess_funcs_and_params(funcs_params, reaction, reactant, product, bond_rearrang):
+
+    name = '+'.join([r.name for r in reaction.reacs]) + '--' + '+'.join([p.name for p in reaction.prods])
+
+    if reactant.is_fragment:
+        name += 'fragment_'
+
+    lmethod, hmethod = get_lmethod(), get_hmethod()
+
+    if bond_rearrang.n_bbonds == 1 and bond_rearrang.n_fbonds == 0:
+        bbond = bond_rearrang.bbonds[0]
+        scan_name = name + f'_{bbond[0]}-{bbond[1]}'
+        delta_bbond_dist = get_bbond_dist(reaction, solvent_mol)
+        funcs_params.append((get_ts_guess_1d, (reactant, product, bbond, 20, scan_name + '_ll1d', reaction.type,
+                                               lmethod, lmethod.scan_keywords, solvent_mol, delta_bbond_dist)))
+        funcs_params.append((get_ts_guess_1d, (reactant, product, bbond, 10, scan_name + '_hl1d', reaction.type,
+                                               hmethod, hmethod.scan_keywords, solvent_mol, delta_bbond_dist)))
+        funcs_params.append((get_ts_guess_1d, (reactant, product, bbond, 10, scan_name + '_hl1d_opt_level',
+                                               reaction.type, hmethod, hmethod.opt_keywords, solvent_mol, delta_bbond_dist)))
+
+    if bond_rearrang.n_bbonds >= 1 and bond_rearrang.n_fbonds >= 1:
+        for fbond in bond_rearrang.fbonds:
+            for bbond in bond_rearrang.bbonds:
+                scanned_bonds = [fbond, bbond]
+                active_bonds_not_scanned = [bond for bond in bond_rearrang.all if not bond in scanned_bonds]
+                scan_name = name + f'_{fbond[0]}-{fbond[1]}_{bbond[0]}-{bbond[1]}'
+                delta_fbond_dist = get_avg_bond_length(mol=reactant, bond=fbond) - reactant.calc_bond_distance(fbond)
+                delta_bbond_dist = get_bbond_dist(reaction)
+
+                funcs_params.append((get_ts_guess_2d, (reactant, product, fbond, bbond, 16, scan_name + '_ll2d', reaction.type, lmethod,
+                                                       lmethod.scan_keywords, delta_fbond_dist, delta_bbond_dist, active_bonds_not_scanned)))
+                funcs_params.append((get_ts_guess_2d, (reactant, product, fbond, bbond, 8, scan_name + '_hl2d', reaction.type, hmethod,
+                                                       hmethod.scan_keywords, delta_fbond_dist, delta_bbond_dist, active_bonds_not_scanned)))
+
+    if bond_rearrang.n_bbonds == 1 and bond_rearrang.n_fbonds == 1 and reaction.type in (Substitution, Elimination):
+        bbond = bond_rearrang.bbonds[0]
+        scan_name = name + f'_{bbond[0]}-{bbond[1]}'
+        delta_bbond_dist = get_bbond_dist(reaction, solvent_mol)
+        funcs_params.append((get_ts_guess_1d, (reactant, product, bbond, 20, scan_name + '_ll1d_bbond', reaction.type, lmethod,
+                                               lmethod.scan_keywords, solvent_mol, delta_bbond_dist, [bond_rearrang.fbonds[0]])))
+        funcs_params.append((get_ts_guess_1d, (reactant, product, bbond, 10, scan_name + '_hl1d_bbond', reaction.type, hmethod,
+                                               hmethod.scan_keywords, solvent_mol, delta_bbond_dist, [bond_rearrang.fbonds[0]])))
+        funcs_params.append((get_ts_guess_1d, (reactant, product, bbond, 10, scan_name + '_hl1d_opt_level_bbond', reaction.type, hmethod,
+                                               hmethod.opt_keywords, solvent_mol, delta_bbond_dist, [bond_rearrang.fbonds[0]])))
+
+    if bond_rearrang.n_bbonds > 0 and bond_rearrang.n_fbonds == 1:
+        fbond = bond_rearrang.fbonds[0]
+        scan_name = name + f'_{fbond[0]}-{fbond[1]}'
+        delta_fbond_dist = get_avg_bond_length(mol=reactant, bond=fbond) - reactant.calc_bond_distance(fbond)
+
+        funcs_params.append((get_ts_guess_1d, (reactant, product, fbond, 20, scan_name + '_ll1d_fbond', reaction.type, lmethod,
+                                               lmethod.scan_keywords,  solvent_mol, delta_fbond_dist, bond_rearrang.bbonds)))
+        funcs_params.append((get_ts_guess_1d, (reactant, product, fbond, 10, scan_name + '_hl1d_fbond', reaction.type, hmethod,
+                                               hmethod.scan_keywords, solvent_mol, delta_fbond_dist, bond_rearrang.bbonds)))
+        funcs_params.append((get_ts_guess_1d, (reactant, product, fbond, 10, scan_name + '_hl1d_opt_level_fbond', reaction.type, hmethod,
+                                               hmethod.opt_keywords, solvent_mol, delta_fbond_dist, bond_rearrang.bbonds)))
+
+    if bond_rearrang.n_bbonds >= 1 and bond_rearrang.n_fbonds >= 1:
+        for fbond in bond_rearrang.fbonds:
+            for bbond in bond_rearrang.bbonds:
+                scanned_bonds = [fbond, bbond]
+                active_bonds_not_scanned = [bond for bond in bond_rearrang.all if not bond in scanned_bonds]
+                scan_name = name + f'_{fbond[0]}-{fbond[1]}_{bbond[0]}-{bbond[1]}'
+                delta_fbond_dist = get_avg_bond_length(mol=reactant, bond=fbond) - reactant.calc_bond_distance(fbond)
+                delta_bbond_dist = get_bbond_dist(reaction, solvent_mol)
+
+                funcs_params.append((get_ts_guess_2d, (reactant, product, fbond, bbond, 16, scan_name + '_ll2d', reaction.type, lmethod,
+                                                       lmethod.scan_keywords,  solvent_mol, delta_fbond_dist, delta_bbond_dist, active_bonds_not_scanned)))
+                funcs_params.append((get_ts_guess_2d, (reactant, product, fbond, bbond, 8, scan_name + '_hl2d', reaction.type, hmethod,
+                                                       hmethod.scan_keywords, solvent_mol, delta_fbond_dist, delta_bbond_dist, active_bonds_not_scanned)))
+
+    if bond_rearrang.n_fbonds == 2:
+        fbond1, fbond2 = bond_rearrang.fbonds
+        scan_name = name + f'_{fbond1[0]}-{fbond1[1]}_{fbond2[0]}-{fbond2[1]}'
+        delta_fbond_dist1 = get_avg_bond_length(mol=reactant, bond=fbond1) - reactant.calc_bond_distance(fbond1)
+        delta_fbond_dist2 = get_avg_bond_length(mol=reactant, bond=fbond2) - reactant.calc_bond_distance(fbond2)
+        funcs_params.append((get_ts_guess_2d, (reactant, product, fbond1, fbond2, 16, scan_name + '_ll2d_fbonds', reaction.type, lmethod,
+                                               lmethod.scan_keywords, solvent_mol, delta_fbond_dist1, delta_fbond_dist2, bond_rearrang.bbonds)))
+        funcs_params.append((get_ts_guess_2d, (reactant, product, fbond1, fbond2, 8, scan_name + '_hl2d_fbonds', reaction.type, hmethod,
+                                               hmethod.scan_keywords, solvent_mol, delta_fbond_dist1, delta_fbond_dist2, bond_rearrang.bbonds)))
+
+    if bond_rearrang.n_bbonds == 2:
+        bbond1, bbond2 = bond_rearrang.bbonds
+        delta_bbond_dist = get_bbond_dist(reaction, solvent_mol)
+        scan_name = name + f'_{bbond1[0]}-{bbond1[1]}_{bbond2[0]}-{bbond2[1]}'
+        funcs_params.append((get_ts_guess_2d, (reactant, product, bbond1, bbond2, 16, scan_name + '_ll2d_bbonds', reaction.type, lmethod,
+                                               lmethod.scan_keywords, solvent_mol, delta_bbond_dist, delta_bbond_dist, bond_rearrang.fbonds)))
+        funcs_params.append((get_ts_guess_2d, (reactant, product, bbond1, bbond2, 8, scan_name + '_hl2d_bbonds', reaction.type, hmethod,
+                                               hmethod.scan_keywords, solvent_mol, delta_bbond_dist, delta_bbond_dist, bond_rearrang.fbonds)))
+
+    return funcs_params
+
+
+def get_reactant_and_product_complexes(reaction):
+    """Find the reactant and product complexes for a reaction, i.e. for a substitution then these will have both reactants
+    and products in the same xyzs, whereas for a Dissociation the reactant will be the sole reactant
+
+    Arguments:
+        reaction (reaction object): reaction object
+
+    Returns:
+        tuple: (reactant molecule object, product molecule object)
+    """
+
+    reactant, product = None, None
+
+    if reaction.type == Dissociation:
+        reactant = reaction.reacs[0]
+        product = gen_two_mol_complex(name='product_complex', mol1=reaction.prods[0], mol2=reaction.prods[1])
+
+    elif reaction.type == Rearrangement:
+        reactant = reaction.reacs[0]
+        product = reaction.prods[0]
+
+    elif reaction.type == Substitution:
+        reactant = gen_two_mol_complex(name='reac_complex', mol1=reaction.reacs[0], mol2=reaction.reacs[1])
+        reactant.charges = reaction.reacs[0].charges + reaction.reacs[1].charges
+        product = gen_two_mol_complex(name='prod_complex', mol1=reaction.prods[0], mol2=reaction.prods[1])
+
+    elif reaction.type == Elimination:
+        reactant = gen_two_mol_complex(name='reac_complex', mol1=reaction.reacs[0], mol2=reaction.reacs[1])
+        reactant.charges = reaction.reacs[0].charges + reaction.reacs[1].charges
+        product = gen_three_mol_complex(name='prod_complex', mol1=reaction.prods[0], mol2=reaction.prods[1], mol3=reaction.prods[2])
+
+    else:
+        logger.critical('Reaction type not currently supported')
+        exit()
+
+    return reactant, product
+
+
+def gen_two_mol_complex(name, mol1, mol2, mol2_shift_ang=100):
+    return Molecule(name=name, xyzs=mol1.xyzs + [xyz[:3] + [xyz[3] + mol2_shift_ang] for xyz in mol2.xyzs],
+                    solvent=mol1.solvent, charge=(mol1.charge + mol2.charge), mult=(mol1.mult + mol2.mult - 1))
+
+
+def gen_three_mol_complex(name, mol1, mol2, mol3, mol2_shift_ang=100, mol3_shift_ang=-100):
+    return Molecule(name=name, xyzs=mol1.xyzs + [xyz[:3] + [xyz[3] + mol2_shift_ang] for xyz in mol2.xyzs] + [xyz[:3] + [xyz[3] + mol3_shift_ang] for xyz in mol3.xyzs],
+                    solvent=mol1.solvent, charge=(mol1.charge + mol2.charge + mol3.charge), mult=(mol1.mult + mol2.mult + mol3.mult - 2))
+
+
+def get_ts_obj(reaction, reactant, product, bond_rearrangement, solvent_mol, strip_molecule=True):
+    if solvent_mol is not None:
+        strip_molecule = False
+    tss = []
+
+    if reaction.type in [Substitution, Elimination]:
+        if any(mol.charge != 0 for mol in reaction.reacs) and solvent_mol is None:
+            shift_factor = 3
+        else:
+            shift_factor = 2
+        set_complex_xyzs_translated_rotated(reactant, reaction.reacs, bond_rearrangement, shift_factor)
+
+    reactant_core_atoms = None
+
+    active_atoms = set()
+    for active_atom in bond_rearrangement.active_atoms:
+        active_atoms.add(active_atom)
+
+    reactant.active_atoms = sorted(active_atoms)
+
+    # get the product graph with the atom indices of the reactant
+    full_prod_graph_reac_indices = mol_graphs.reac_graph_to_prods(reactant.graph, bond_rearrangement)
+    reaction.product_graph = full_prod_graph_reac_indices.copy()
+
+    if strip_molecule:
+        reactant_core_atoms = reactant.get_core_atoms(full_prod_graph_reac_indices)
+
+    reac_mol, reac_mol_rearrangement = reactant.strip_core(reactant_core_atoms, bond_rearrangement)
+
+    if reac_mol.is_fragment:
+        stripped_prod_graph = mol_graphs.reac_graph_to_prods(reac_mol.graph, reac_mol_rearrangement)
+        # get the reactant core atoms in the index of the product complex
+        for i in list(stripped_prod_graph.nodes):
+            if stripped_prod_graph.nodes[i]['atom_label'] == 'H':
+                stripped_prod_graph.remove_node(i)
+            mapping_dict = mol_graphs.get_mapping(product.graph, stripped_prod_graph)[0]
+            product_core_atoms = list(mapping_dict.keys())
+    else:
+        product_core_atoms = None
+
+    prod_mol, _ = product.strip_core(product_core_atoms)
+
+    funcs_params = [(get_template_ts_guess, (reactant, bond_rearrangement.all, reaction.type, product))]
+
+    for func, params in get_ts_guess_funcs_and_params(funcs_params, reaction, reac_mol, prod_mol, reac_mol_rearrangement, solvent_mol):
+        logger.info(f'Trying to find a TS guess with {func.__name__}')
+        func_output = func(*params)
+
+        if func_output is None:
+            continue
+
+        ts_guess, n_qm_atoms = func_output
+
+        get_ts_output = get_ts(ts_guess, len(reactant.xyzs), n_qm_atoms, solvent_mol)
+
+        if get_ts_output is not None:
+            ts = TS(get_ts_output[0], converged=get_ts_output[1])
+            if ts.is_true_ts():
+                logger.info(f'Found a transition state with {func.__name__}')
+                if reac_mol.is_fragment:
+                    logger.info('Finding full TS')
+                    ts_guess_with_decoratation = get_template_ts_guess(reactant, bond_rearrangement.all, reaction.type, product)
+                    full_get_ts_output = get_ts(ts_guess_with_decoratation)
+                    if full_get_ts_output is not None:
+                        ts_with_decoratation = TS(full_get_ts_output[0], converged=full_get_ts_output[1])
+                        if ts_with_decoratation.is_true_ts():
+                            logger.info('Found full TS')
+                            tss.append(ts_with_decoratation)
+                else:
+                    tss.append(ts)
+                break
+
+    if len(tss) == 0 and reac_mol.is_fragment:
+        logger.info('Found no transition states using the fragment, will try with the whole molecule')
+        tss = get_ts_obj(reaction, reactant, product, bond_rearrangement, solvent_mol, strip_molecule=False)
+
+    return tss
+
+
+def get_bbond_dist(reaction, solvent_mol):
+    if any(mol.charge != 0 for mol in reaction.prods) and solvent_mol is None:
+        return 2.5
+    else:
+        return 1.5