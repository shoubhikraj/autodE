--- conflicted
+++ resolved
@@ -347,14 +347,8 @@
             n_cores=self._n_cores,
         )
         # update both species and coord
-<<<<<<< HEAD
         img.energy = en.to("Ha")
         coord.e = en.to("Ha")
-=======
-        img.energy = en.to('Ha')
-        coord.e = en.to('Ha')
-        return None
->>>>>>> a2d0e0be
 
     def update_one_img_molecular_engrad(self, side: str) -> None:
         """
@@ -368,15 +362,10 @@
         assert self._n_cores is not None
         img, coord, _, _ = self._get_img_by_side(side)
 
-<<<<<<< HEAD
         logger.debug(
             f"Calculating engrad for {side} side"
             f" with {self._engrad_method}"
         )
-=======
-        logger.info(f"Calculating engrad for {side} side"
-                     f" with {self._engrad_method}")
->>>>>>> a2d0e0be
         en, grad = _calculate_engrad_for_species(
             species=img.copy(),
             method=self._engrad_method,
@@ -401,14 +390,9 @@
         assert self._n_cores is not None
         img, coord, _, _ = self._get_img_by_side(side)
 
-<<<<<<< HEAD
         logger.debug(
             f"Calculating Hessian for {side} side" f" with {self._hess_method}"
         )
-=======
-        logger.info(f"Calculating Hessian for {side} side"
-                     f" with {self._hess_method}")
->>>>>>> a2d0e0be
         hess = _calculate_hessian_for_species(
             species=img.copy(), method=self._hess_method, n_cores=self._n_cores
         )
