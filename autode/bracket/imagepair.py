"""
Base classes for implementing all bracketing methods
that require a pair of images
"""

from typing import Optional, Tuple
import numpy as np

from autode.values import PotentialEnergy, Gradient
from autode.hessians import Hessian
from autode.geom import get_rot_mat_kabsch
from autode.opt.coordinates import CartesianCoordinates, OptCoordinates
from autode.opt.optimisers.hessian_update import BofillUpdate
from autode.opt.optimisers.base import _OptimiserHistory
from autode.utils import work_in_tmp_dir, ProcessPool
from autode.log import logger

import autode.species.species
import autode.wrappers.methods


def _calculate_engrad_for_species(
    species: autode.species.species.Species,
    method: autode.wrappers.methods.Method,
    n_cores: int,
) -> Tuple[PotentialEnergy, Gradient]:
    from autode.calculations import Calculation

    engrad_calc = Calculation(
        name=f"{species.name}_engrad",
        molecule=species,
        method=method,
        keywords=method.keywords.grad,
        n_cores=n_cores,
    )
    engrad_calc.run()
    engrad_calc.clean_up(force=True, everything=True)
    return species.energy, species.gradient


def _calculate_energy_for_species(
    species: autode.species.species.Species,
    method: autode.wrappers.methods.Method,
    n_cores: int,
) -> PotentialEnergy:
    from autode.calculations import Calculation

    sp_calc = Calculation(
        name=f"{species.name}_sp",
        molecule=species,
        method=method,
        keywords=method.keywords.sp,
        n_cores=n_cores,
    )
    sp_calc.run()
    sp_calc.clean_up(force=True, everything=True)
    return species.energy


@work_in_tmp_dir()
def _calculate_hessian_for_species(
    species: autode.species.species.Species,
    method: autode.wrappers.methods.Method,
    n_cores: int,
) -> Hessian:
    """
    Convenience function for calculating the Hessian for a
    molecule; removes all input and output files for the
    calculation
    """
    from autode.calculations import Calculation

    hess_calc = Calculation(
        name=f"{species.name}_hess",
        molecule=species,
        method=method,
        keywords=method.keywords.hess,
        n_cores=n_cores,
    )
    hess_calc.run()
    hess_calc.clean_up(force=True, everything=True)
    return species.hessian


class ImgPairSideError(ValueError):
    """
    Error if side is neither 'left' nor 'right', used only for internal
    consistency, as the functions should not be called by user
    """

    def __init__(self):
        super().__init__("Side supplied must be either 'left' or 'right'")


class BaseImagePair:
    """
    Base class for a pair of images (e.g., reactant and product) of
    the same species. The images are called 'left' and 'right' to
    distinguish them, but there is no requirement for one to be
    reactant or product.
    """

    def __init__(
        self,
        left_image: autode.species.species.Species,
        right_image: autode.species.species.Species,
    ):
        """
        Initialize the image pair, does not set methods/n_cores or
        hessian update types!

        Args:
            left_image: One molecule of the pair
            right_image: Another molecule of the pair
        """
        assert isinstance(left_image, autode.species.species.Species)
        assert isinstance(right_image, autode.species.species.Species)
        self._left_image = left_image.new_species(name="left_image")
        self._right_image = right_image.new_species(name="right_image")
        self._sanity_check()
        self._align_species()
        # todo do you need to update the grad and hess of the species?

        # separate methods for engrad and hessian calc
        self._engrad_method = None
        self._hess_method = None
        self._n_cores = None
        # Bofill has no conditions, so kept as default
        self._hessian_update_types = [BofillUpdate]

        self._left_history = _OptimiserHistory()
        self._right_history = _OptimiserHistory()
        # push the first coordinates into history
        self.left_coord = self._left_image.coordinates.to("ang").flatten()
        self.right_coord = self._right_image.coordinates.to("ang").flatten()

    def _sanity_check(self) -> None:
        """
        Check if the two supplied images have the same solvent,
        charge, multiplicity and the same atoms in the same order
        """

        if self._left_image.n_atoms != self._right_image.n_atoms:
            raise ValueError(
                "The initial_species and final_species must "
                "have the same number of atoms!"
            )

        if (
            self._left_image.charge != self._right_image.charge
            or self._left_image.mult != self._right_image.mult
            or self._left_image.solvent != self._right_image.solvent
        ):
            raise ValueError(
                "Charge/multiplicity/solvent of initial_species "
                "and final_species supplied are not the same"
            )

        for idx in range(len(self._left_image.atoms)):
            if (
                self._left_image.atoms[idx].label
                != self._right_image.atoms[idx].label
            ):
                raise ValueError(
                    "The order of atoms in initial_species "
                    "and final_species must be the same. The "
                    f"atom at position {idx} is different in"
                    "the two species"
                )

        return None

    def _align_species(self) -> None:
        """
        Translates both molecules to origin and then performs
        a Kabsch rotation to orient the molecules as close as
        possible against each other
        """
        # first translate the molecules to the origin
        logger.info(
            "Translating initial_species (reactant) "
            "and final_species (product) to origin"
        )
        p_mat = self._left_image.coordinates.copy()
        p_mat -= np.average(p_mat, axis=0)
        self._left_image.coordinates = p_mat

        q_mat = self._right_image.coordinates.copy()
        q_mat -= np.average(q_mat, axis=0)
        self._right_image.coordinates = q_mat

        logger.info(
            "Rotating initial_species (reactant) "
            "to align with final_species (product) "
            "as much as possible"
        )
        rot_mat = get_rot_mat_kabsch(p_mat, q_mat)
        rotated_p_mat = np.dot(rot_mat, p_mat.T).T
        self._left_image.coordinates = rotated_p_mat

    def set_method_and_n_cores(
        self,
        engrad_method: autode.wrappers.methods.Method,
        n_cores: int,
        hess_method: Optional[autode.wrappers.methods.Method] = None,
    ) -> None:
        """
        Sets the methods for engrad and hessian calculation, and the
        total number of cores used for any calculation in this image pair

        Args:
            engrad_method (autode.wrappers.methods.Method):
            n_cores (int):
            hess_method (autode.wrappers.methods.Method|None):
        """
        if not isinstance(engrad_method, autode.wrappers.methods.Method):
            raise ValueError(
                f"The engrad_method needs to be of type autode."
                f"wrappers.method.Method, But "
                f"{type(engrad_method)} was supplied."
            )
        self._engrad_method = engrad_method
        if hess_method is None:
            pass
        elif not isinstance(hess_method, autode.wrappers.methods.Method):
            raise ValueError(
                f"The hess_method needs to be of type autode."
                f"wrappers.method.Method, But "
                f"{type(hess_method)} was supplied."
            )
        self._hess_method = hess_method
        self._n_cores = int(n_cores)
        return None

    @property
    def n_atoms(self) -> int:
        """Number of atoms"""
        return self._left_image.n_atoms

    @property
    def total_iters(self) -> int:
        """Total number of iterations done on this image pair"""
        return len(self._left_history) + len(self._right_history) - 2

    @property
    def left_coord(self) -> Optional[OptCoordinates]:
        """The coordinates of the left image"""
        if len(self._left_history) == 0:
            return None
        return self._left_history[-1]

    @left_coord.setter
    def left_coord(self, value: Optional[OptCoordinates]):
        """
        Sets the coordinates of the left image, also updates
        the coordinates of the species

        Args:
            value (OptCoordinates|None): new set of coordinates

        Raises:
            (TypeError): On invalid input
        """
        if value is None:
            return
        elif isinstance(value, OptCoordinates):
            self._left_history.append(value.copy())
        else:
            raise TypeError

        self._left_image.coordinates = value.to("cart")
        # todo should we remove old hessians that are not needed?

    @property
    def right_coord(self) -> Optional[OptCoordinates]:
        """The coordinates of the right image"""
        if len(self._right_history) == 0:
            return None
        return self._right_history[-1]

    @right_coord.setter
    def right_coord(self, value: Optional[OptCoordinates]):
        """
        Sets the coordinates of the right image, also updates
        the coordinates of the species

        Args:
            value (OptCoordinates|None): new set of coordinates

        Raises:
            (TypeError): On invalid input
        """
        if value is None:
            return
        elif isinstance(value, OptCoordinates):
            self._right_history.append(value.copy())
        else:
            raise TypeError

        self._right_image.coordinates = value.to("cart")

    def get_coord_by_side(self, side: str) -> OptCoordinates:
        """For external usage, supplies only the coordinate object"""
        _, coord, _, _ = self._get_img_by_side(side)
        return coord

    def _get_img_by_side(
        self, side: str
    ) -> Tuple[autode.Species, OptCoordinates, _OptimiserHistory, float]:
        """
        Access an image and some properties by a string that
        represents side. Returns a tuple of the species, the
        current coordinate object, and a factor that is necessary
        for calculation

        Args:
            side (str): 'left' or 'right'

        Returns:
            (tuple) : tuple(image, current coord, history, fac)
        """
        if side == "left":
            img = self._left_image
            coord = self.left_coord
            hist = self._left_history
            fac = 1.0
        elif side == "right":
            img = self._right_image
            coord = self.right_coord
            hist = self._right_history
            fac = -1.0
        else:
            raise ImgPairSideError()

        return img, coord, hist, fac

    def update_one_img_mol_energy(self, side: str) -> None:
        """
        Update only the molecular energy using the supplied
        engrad_method for one image only

        Args:
            side (str): 'left' or 'right'
        """
        assert self._engrad_method is not None
        assert self._n_cores is not None
        img, coord, _, _ = self._get_img_by_side(side)

        logger.debug(
            f"Calculating energy for {side} side"
            f" with {self._engrad_method}"
        )

        en = _calculate_energy_for_species(
            species=img.copy(),
            method=self._engrad_method,
            n_cores=self._n_cores,
        )
        # update coord
        coord.e = en.to("Ha")

    def update_one_img_mol_engrad(self, side: str) -> None:
        """
        Update the molecular energy and gradient using the supplied
        engrad_method for one image only

        Args:
            side (str): 'left' or 'right'
        """
        assert self._engrad_method is not None
        assert self._n_cores is not None
        img, coord, _, _ = self._get_img_by_side(side)

        logger.debug(
            f"Calculating engrad for {side} side"
            f" with {self._engrad_method}"
        )
        en, grad = _calculate_engrad_for_species(
            species=img.copy(),
            method=self._engrad_method,
            n_cores=self._n_cores,
        )
        # update coord
        coord.e = en.to("Ha")
        coord.update_g_from_cart_g(grad.to("Ha/ang"))
        return None

    def update_one_img_mol_hess_by_calc(self, side: str) -> None:
        """
        Updates the molecular hessian using supplied hess_method
        for one image only

        Args:
            side (str): 'left' or 'right'
        """
        assert self._hess_method is not None
        assert self._n_cores is not None
        img, coord, _, _ = self._get_img_by_side(side)

        logger.debug(
            f"Calculating Hessian for {side} side" f" with {self._hess_method}"
        )
        hess = _calculate_hessian_for_species(
            species=img.copy(), method=self._hess_method, n_cores=self._n_cores
        )
        # update coord
        coord.update_h_from_cart_h(hess)
        return None

    def update_one_img_mol_hess_by_formula(self, side: str) -> None:
        """
        Updates the molecular hessian of one side by using Hessian
        update formula; requires the gradient and hessian for the
        last coordinates, and gradient for the current coordinates

        Args:
            side (str): 'left' or 'right'
        """
        img, coord, hist, _ = self._get_img_by_side(side)
        assert len(hist) > 1, "Hessian update not possible!"
        assert coord.h is None, "Hessian already exists!"
        assert coord.g is not None, "Gradient should be present!"
        last_coord = hist.penultimate
        for update_type in self._hessian_update_types:
            updater = update_type(
                h=last_coord.h,
                h_inv=last_coord.h_inv,
                s=coord.raw - last_coord.raw,
                y=coord.g - last_coord.g,
                subspace_idxs=coord.indexes,
            )
            if not updater.conditions_met:
                continue

            coord.h = updater.updated_h
            break

<<<<<<< HEAD
        return None


class TwoSidedImagePair(BaseImagePair):
    """
    Derived from BaseImagePair, with the capability of doing
    engrad and Hessian calculations parallely for both
    images at the same time
    """

    def update_both_img_molecular_engrad(self):
        """
        Update the molecular energy and gradient using the supplied
        engrad_method for both images in parallel (if possible)
        Args:
            side (str): 'left' or 'right'
        """
        assert self._engrad_method is not None
        assert self._n_cores is not None

        logger.error(
            f"Calculating engrad for both sides" f" with {self._engrad_method}"
        )

        if self._n_cores == 1:  # no need for parallel
            self.update_one_img_molecular_engrad("left")
            self.update_one_img_molecular_engrad("right")
            return None

        n_cores_per_pp = self._n_cores // 2
        with ProcessPool(max_workers=2) as pool:
            engrad_jobs = [
                pool.submit(
                    _calculate_engrad_for_species,
                    species=img.copy(),
                    method=self._engrad_method,
                    n_cores=n_cores_per_pp,
                )
                for img in [self._left_image, self._right_image]
            ]
            left_en, left_grad = engrad_jobs[0].result()
            right_en, right_grad = engrad_jobs[1].result()

        # cast into units
        right_en, right_grad = right_en.to("Ha"), right_grad.to("Ha/ang")
        left_en, left_grad = left_en.to("Ha"), left_grad.to("Ha/ang")

        # update both species and coord
        self._left_image.energy = left_en
        self._left_image.gradient = left_grad
        self.left_coord.e = left_en
        self.left_coord.update_g_from_cart_g(left_grad)

        self._right_image.energy = right_en
        self._right_image.gradient = right_grad
        self.right_coord.e = right_en
        self.right_coord.update_g_from_cart_g(right_grad)

        return None

    def update_both_img_molecular_hessian_by_calc(self) -> None:
        """
        Updates the molecular hessian using supplied hess_method
        for both images in parallel (if possible)
        """
        assert self._hess_method is not None
        assert self._n_cores is not None

        logger.error(
            "Calculating Hessian for both sides" f" with {self._hess_method}"
        )

        if self._n_cores == 1:
            self.update_one_img_molecular_hessian_by_calc("left")
            self.update_one_img_molecular_hessian_by_calc("right")
            return None

        n_cores_per_pp = self._n_cores // 2
        with ProcessPool(max_workers=2) as pool:
            hess_jobs = [
                pool.submit(
                    _calculate_hessian_for_species,
                    species=img.copy(),
                    method=self._hess_method,
                    n_cores=n_cores_per_pp,
                )
                for img in [self._left_image, self._right_image]
            ]
            left_hess = hess_jobs[0].result()
            right_hess = hess_jobs[1].result()

        # cast into base units
        left_hess = left_hess.to("Ha/ang^2")
        right_hess = right_hess.to("Ha/ang^2")

        # update both species and coordinates
        self._left_image.hessian = left_hess
        self.left_coord.update_h_from_cart_h(left_hess)

        self._right_image.hessian = right_hess
        self.right_coord.update_h_from_cart_h(right_hess)

        return None

    def update_both_img_molecular_hessian_by_formula(self):
        # simply call the functions for each side
        self.update_one_img_molecular_hessian_by_formula("left")
        self.update_one_img_molecular_hessian_by_formula("right")
=======
        assert coord.h is not None, "Hessian update failed!"

        return None
>>>>>>> 2174a454
<|MERGE_RESOLUTION|>--- conflicted
+++ resolved
@@ -435,7 +435,8 @@
             coord.h = updater.updated_h
             break
 
-<<<<<<< HEAD
+        assert coord.h is not None, "Hessian update failed!"
+
         return None
 
 
@@ -543,9 +544,4 @@
     def update_both_img_molecular_hessian_by_formula(self):
         # simply call the functions for each side
         self.update_one_img_molecular_hessian_by_formula("left")
-        self.update_one_img_molecular_hessian_by_formula("right")
-=======
-        assert coord.h is not None, "Hessian update failed!"
-
-        return None
->>>>>>> 2174a454
+        self.update_one_img_molecular_hessian_by_formula("right")